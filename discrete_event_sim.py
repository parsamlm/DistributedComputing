--- conflicted
+++ resolved
@@ -1,10 +1,5 @@
-<<<<<<< HEAD
-=======
-import collections
->>>>>>> 67a0654b
 import heapq
 import logging
-
 
 # suggestion: have a look at the heapq library (https://docs.python.org/dev/library/heapq.html)
 # and in particular heappush and heappop
@@ -22,34 +17,19 @@
         """
 
         self.t = 0  # simulated time
-<<<<<<< HEAD
         self.events = []  # set up self.events as an empty queue, we have both Arrival and Completion objects here
-=======
-        # TODO: set up self.events as an empty queue
-        self.events = []
->>>>>>> 67a0654b
 
     def schedule(self, delay, event):
         """Add an event to the event queue after the required delay."""
 
-<<<<<<< HEAD
         # add both type of events into the heap, either arrival or completion, at time self.t + delay (random delay)
-        heapq.heappush(self.events, (self.t + delay, event))
-=======
-        # TODO: add event to the queue at time self.t + delay
         heapq.heappush(self.events,(self.t + delay, event))
->>>>>>> 67a0654b
 
     def run(self, max_t=float('inf')):
         """Run the simulation. If max_t is specified, stop it at that time."""
 
-<<<<<<< HEAD
         while self.events:  # as long as the event queue is not empty
             t, event = heapq.heappop(self.events)  # get the first event from event queue
-=======
-        while len(self.events) > 0:  # TODO: as long as the event queue is not empty:
-            t, event = heapq.heappop(self.events) # TODO: get the first event from the queue
->>>>>>> 67a0654b
             if t > max_t:
                 break
             self.t = t
